--- conflicted
+++ resolved
@@ -25,11 +25,7 @@
     --set changeps1 no
     --set auto_update_conda no
     --set safety_checks disabled
-<<<<<<< HEAD
-  - conda create -n msdnet -c conda-forge python=3.7 numpy scipy tifffile scikit-image psutil h5py tqdm numba scikit-build
-=======
-  - conda create -n msdnet -c conda-forge python=3.7 numpy scipy imageio scikit-image psutil h5py tqdm numba scikit-build openmp
->>>>>>> af8ecb27
+  - conda create -n msdnet -c conda-forge python=3.7 numpy scipy imageio scikit-image psutil h5py tqdm numba scikit-build
   - conda activate msdnet
   - conda info -a
   - conda list --explicit
